--- conflicted
+++ resolved
@@ -12,12 +12,6 @@
 import numpy as np
 import mdtraj as md
 from deepchem.utils.save import log
-<<<<<<< HEAD
-from scipy.spatial import ConvexHull
-from deepchem.feat.atomic_coordinates import AtomicCoordinates
-from deepchem.feat.grid_featurizer import load_molecule
-=======
->>>>>>> 3bd2083a
 from deepchem.feat import Featurizer
 
 
