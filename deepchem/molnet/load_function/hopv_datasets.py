"""
HOPV dataset loader.
"""
from __future__ import print_function
from __future__ import division
from __future__ import unicode_literals

import os
import deepchem


def load_hopv(featurizer='ECFP', split='index', reload=True):
  """Load HOPV datasets. Does not do train/test split"""
  # Featurize HOPV dataset
  print("About to featurize HOPV dataset.")
  if "DEEPCHEM_DATA_DIR" in os.environ:
    data_dir = os.environ["DEEPCHEM_DATA_DIR"]
  else:
    data_dir = "/tmp"
  if reload:
    save_dir = os.path.join(data_dir, "hopv/" + featurizer + "/" + split)

  dataset_file = os.path.join(data_dir, "hopv.csv")
  if not os.path.exists(dataset_file):
    os.system(
        'wget -P ' + data_dir +
        ' http://deepchem.io.s3-website-us-west-1.amazonaws.com/datasets/hopv.tar.gz'
    )
    os.system('tar -zxvf ' + os.path.join(data_dir, 'hopv.tar.gz') + ' -C ' +
              data_dir)

  hopv_tasks = [
      'HOMO', 'LUMO', 'electrochemical_gap', 'optical_gap', 'PCE', 'V_OC',
      'J_SC', 'fill_factor'
  ]

  if reload:
    loaded, all_dataset, transformers = deepchem.utils.save.load_dataset_from_disk(
        save_dir)
    if loaded:
      return hopv_tasks, all_dataset, transformers

  if featurizer == 'ECFP':
    featurizer = deepchem.feat.CircularFingerprint(size=1024)
  elif featurizer == 'GraphConv':
<<<<<<< HEAD
    featurizer_func = deepchem.feat.ConvMolFeaturizer()
  elif featurizer == 'Weave':
    featurizer = deepchem.feat.WeaveFeaturizer()
=======
    featurizer = deepchem.feat.ConvMolFeaturizer()
>>>>>>> 472eeece
  elif featurizer == 'Raw':
    featurizer = deepchem.feat.RawFeaturizer()

  loader = deepchem.data.CSVLoader(
      tasks=hopv_tasks, smiles_field="smiles", featurizer=featurizer)
  dataset = loader.featurize(dataset_file, shard_size=8192)

  # Initialize transformers 
  transformers = [
      deepchem.trans.NormalizationTransformer(
          transform_y=True, dataset=dataset)
  ]

  print("About to transform data")
  for transformer in transformers:
    dataset = transformer.transform(dataset)

  splitters = {
      'index': deepchem.splits.IndexSplitter(),
      'random': deepchem.splits.RandomSplitter(),
      'scaffold': deepchem.splits.ScaffoldSplitter(),
      'butina': deepchem.splits.ButinaSplitter()
  }
  splitter = splitters[split]
  train, valid, test = splitter.train_valid_test_split(dataset)

  if reload:
    deepchem.utils.save.save_dataset_to_disk(save_dir, train, valid, test,
                                             transformers)
  return hopv_tasks, (train, valid, test), transformers
<|MERGE_RESOLUTION|>--- conflicted
+++ resolved
@@ -1,82 +1,78 @@
-"""
-HOPV dataset loader.
-"""
-from __future__ import print_function
-from __future__ import division
-from __future__ import unicode_literals
-
-import os
-import deepchem
-
-
-def load_hopv(featurizer='ECFP', split='index', reload=True):
-  """Load HOPV datasets. Does not do train/test split"""
-  # Featurize HOPV dataset
-  print("About to featurize HOPV dataset.")
-  if "DEEPCHEM_DATA_DIR" in os.environ:
-    data_dir = os.environ["DEEPCHEM_DATA_DIR"]
-  else:
-    data_dir = "/tmp"
-  if reload:
-    save_dir = os.path.join(data_dir, "hopv/" + featurizer + "/" + split)
-
-  dataset_file = os.path.join(data_dir, "hopv.csv")
-  if not os.path.exists(dataset_file):
-    os.system(
-        'wget -P ' + data_dir +
-        ' http://deepchem.io.s3-website-us-west-1.amazonaws.com/datasets/hopv.tar.gz'
-    )
-    os.system('tar -zxvf ' + os.path.join(data_dir, 'hopv.tar.gz') + ' -C ' +
-              data_dir)
-
-  hopv_tasks = [
-      'HOMO', 'LUMO', 'electrochemical_gap', 'optical_gap', 'PCE', 'V_OC',
-      'J_SC', 'fill_factor'
-  ]
-
-  if reload:
-    loaded, all_dataset, transformers = deepchem.utils.save.load_dataset_from_disk(
-        save_dir)
-    if loaded:
-      return hopv_tasks, all_dataset, transformers
-
-  if featurizer == 'ECFP':
-    featurizer = deepchem.feat.CircularFingerprint(size=1024)
-  elif featurizer == 'GraphConv':
-<<<<<<< HEAD
-    featurizer_func = deepchem.feat.ConvMolFeaturizer()
-  elif featurizer == 'Weave':
-    featurizer = deepchem.feat.WeaveFeaturizer()
-=======
-    featurizer = deepchem.feat.ConvMolFeaturizer()
->>>>>>> 472eeece
-  elif featurizer == 'Raw':
-    featurizer = deepchem.feat.RawFeaturizer()
-
-  loader = deepchem.data.CSVLoader(
-      tasks=hopv_tasks, smiles_field="smiles", featurizer=featurizer)
-  dataset = loader.featurize(dataset_file, shard_size=8192)
-
-  # Initialize transformers 
-  transformers = [
-      deepchem.trans.NormalizationTransformer(
-          transform_y=True, dataset=dataset)
-  ]
-
-  print("About to transform data")
-  for transformer in transformers:
-    dataset = transformer.transform(dataset)
-
-  splitters = {
-      'index': deepchem.splits.IndexSplitter(),
-      'random': deepchem.splits.RandomSplitter(),
-      'scaffold': deepchem.splits.ScaffoldSplitter(),
-      'butina': deepchem.splits.ButinaSplitter()
-  }
-  splitter = splitters[split]
-  train, valid, test = splitter.train_valid_test_split(dataset)
-
-  if reload:
-    deepchem.utils.save.save_dataset_to_disk(save_dir, train, valid, test,
-                                             transformers)
-  return hopv_tasks, (train, valid, test), transformers
+"""
+HOPV dataset loader.
+"""
+from __future__ import print_function
+from __future__ import division
+from __future__ import unicode_literals
+
+import os
+import deepchem
+
+
+def load_hopv(featurizer='ECFP', split='index', reload=True):
+  """Load HOPV datasets. Does not do train/test split"""
+  # Featurize HOPV dataset
+  print("About to featurize HOPV dataset.")
+  if "DEEPCHEM_DATA_DIR" in os.environ:
+    data_dir = os.environ["DEEPCHEM_DATA_DIR"]
+  else:
+    data_dir = "/tmp"
+  if reload:
+    save_dir = os.path.join(data_dir, "hopv/" + featurizer + "/" + split)
+
+  dataset_file = os.path.join(data_dir, "hopv.csv")
+  if not os.path.exists(dataset_file):
+    os.system(
+        'wget -P ' + data_dir +
+        ' http://deepchem.io.s3-website-us-west-1.amazonaws.com/datasets/hopv.tar.gz'
+    )
+    os.system('tar -zxvf ' + os.path.join(data_dir, 'hopv.tar.gz') + ' -C ' +
+              data_dir)
+
+  hopv_tasks = [
+      'HOMO', 'LUMO', 'electrochemical_gap', 'optical_gap', 'PCE', 'V_OC',
+      'J_SC', 'fill_factor'
+  ]
+
+  if reload:
+    loaded, all_dataset, transformers = deepchem.utils.save.load_dataset_from_disk(
+        save_dir)
+    if loaded:
+      return hopv_tasks, all_dataset, transformers
+
+  if featurizer == 'ECFP':
+    featurizer = deepchem.feat.CircularFingerprint(size=1024)
+  elif featurizer == 'GraphConv':
+    featurizer = deepchem.feat.ConvMolFeaturizer()
+  elif featurizer == 'Weave':
+    featurizer = deepchem.feat.WeaveFeaturizer()
+  elif featurizer == 'Raw':
+    featurizer = deepchem.feat.RawFeaturizer()
+
+  loader = deepchem.data.CSVLoader(
+      tasks=hopv_tasks, smiles_field="smiles", featurizer=featurizer)
+  dataset = loader.featurize(dataset_file, shard_size=8192)
+
+  # Initialize transformers 
+  transformers = [
+      deepchem.trans.NormalizationTransformer(
+          transform_y=True, dataset=dataset)
+  ]
+
+  print("About to transform data")
+  for transformer in transformers:
+    dataset = transformer.transform(dataset)
+
+  splitters = {
+      'index': deepchem.splits.IndexSplitter(),
+      'random': deepchem.splits.RandomSplitter(),
+      'scaffold': deepchem.splits.ScaffoldSplitter(),
+      'butina': deepchem.splits.ButinaSplitter()
+  }
+  splitter = splitters[split]
+  train, valid, test = splitter.train_valid_test_split(dataset)
+
+  if reload:
+    deepchem.utils.save.save_dataset_to_disk(save_dir, train, valid, test,
+                                             transformers)
+  return hopv_tasks, (train, valid, test), transformers