import torch
from torch_geometric.nn import GINEConv, global_add_pool, global_mean_pool, global_max_pool
from torch_geometric.nn.aggr import AttentionalAggregation, Set2Set
from torch.functional import F
from deepchem.data import Dataset
from deepchem.models.losses import SoftmaxCrossEntropy, EdgePredictionLoss
from deepchem.models.torch_models import ModularTorchModel
from deepchem.feat.graph_data import BatchGraphData
from typing import Iterable, List, Tuple
from deepchem.metrics import to_one_hot

num_atom_type = 120
num_chirality_tag = 3
# Relevant in future PRs
# num_bond_type = 6
# num_bond_direction = 3


class GNN(torch.nn.Module):
    """
    GNN module for the GNNModular model.

    This module is responsible for the graph neural network layers in the GNNModular model.

    Parameters
    ----------
    atom_type_embedding: torch.nn.Embedding
        Embedding layer for atom types.
    chirality_embedding: torch.nn.Embedding
        Embedding layer for chirality tags.
    gconvs: torch.nn.ModuleList
        ModuleList of graph convolutional layers.
    batch_norms: torch.nn.ModuleList
        ModuleList of batch normalization layers.
    dropout: int
        Dropout probability.
    jump_knowledge: str
        The type of jump knowledge to use. [1] Must be one of "last", "sum", "max", "concat" or "none".
        "last": Use the node representation from the last GNN layer.
        "concat": Concatenate the node representations from all GNN layers.
        "max": Take the element-wise maximum of the node representations from all GNN layers.
        "sum": Take the element-wise sum of the node representations from all GNN layers.
    init_emb: bool
        Whether to initialize the embedding layers with Xavier uniform initialization.

    References
    ----------
    .. [1] Xu, K. et al. Representation Learning on Graphs with Jumping Knowledge Networks. Preprint at https://doi.org/10.48550/arXiv.1806.03536 (2018).

    Example
    -------
    >>> from deepchem.models.torch_models.gnn import GNNModular
    >>> from deepchem.feat.graph_data import BatchGraphData
    >>> from deepchem.feat.molecule_featurizers import SNAPFeaturizer
    >>> featurizer = SNAPFeaturizer()
    >>> smiles = ["C1=CC=CC=C1", "C1=CC=CC=C1C=O", "C1=CC=CC=C1C(=O)O"]
    >>> features = featurizer.featurize(smiles)
    >>> batched_graph = BatchGraphData(features).numpy_to_torch(device="cuda")
    >>> modular = GNNModular(emb_dim = 8, task = "edge_pred")
    >>> gnnmodel = modular.gnn
    >>> print(gnnmodel(batched_graph)[0].shape)
    torch.Size([23, 32])

    """

    def __init__(self,
                 atom_type_embedding,
                 chirality_embedding,
                 gconvs,
                 batch_norms,
                 dropout,
                 jump_knowledge,
                 init_emb=False):
        super(GNN, self).__init__()

        self.atom_type_embedding = atom_type_embedding
        self.chirality_embedding = chirality_embedding
        self.gconv = gconvs
        self.batch_norms = batch_norms
        self.dropout = dropout
        self.num_layer = len(gconvs)
        self.jump_knowledge = jump_knowledge

        # may mess with loading pretrained weights
        if init_emb:
            torch.nn.init.xavier_uniform_(self.atom_type_embedding.weight.data)
            torch.nn.init.xavier_uniform_(self.chirality_embedding.weight.data)

    def forward(self, data: BatchGraphData):
        """
        Forward pass for the GNN module.

        Parameters
        ----------
        data: BatchGraphData
            Batched graph data.
        """

<<<<<<< HEAD
        x = self.atom_type_embedding(data.node_features[:, 0].long(
        )) + self.chirality_embedding(  # type: ignore
            data.node_features[:, 1].long())  # type: ignore
=======
        node_feats = data.node_features[:, 0].long()  # type: ignore
        chiral_feats = data.node_features[:, 1].long()  # type: ignore
        x = self.atom_type_embedding(node_feats) + self.chirality_embedding(
            chiral_feats)
>>>>>>> d6821387

        h_list = [x]
        for i, conv_layer in enumerate(self.gconv):
            h = conv_layer(h_list[i], data.edge_index, data.edge_features)
            h = self.batch_norms[i](h)
            h = F.dropout(F.relu(h), self.dropout, training=self.training)
            if i == self.num_layer - 1:
                # remove relu for the last layer
                h = F.dropout(h, self.dropout, training=self.training)
            else:
                h = F.dropout(F.relu(h), self.dropout, training=self.training)
            h_list.append(h)

        # Different implementations of jump_knowledge
        if self.jump_knowledge == "concat":
            node_representation = torch.cat(h_list, dim=1)
        elif self.jump_knowledge == "last":
            node_representation = h_list[-1]
        elif self.jump_knowledge == "max":
            h_list = [h.unsqueeze_(0) for h in h_list]
            node_representation = torch.max(torch.cat(h_list, dim=0), dim=0)[0]
        elif self.jump_knowledge == "sum":
            h_list = [h.unsqueeze_(0) for h in h_list]
            node_representation = torch.sum(torch.cat(h_list, dim=0), dim=0)[0]

        return (node_representation, data)


class GNNHead(torch.nn.Module):
    """
    Prediction head module for the GNNModular model.

    Parameters
    ----------
    pool: Union[function,torch.nn.Module]
        Pooling function or nn.Module to use
    head: torch.nn.Module
        Prediction head to use
    task: str
        The type of task. Must be one of "regression", "classification".
    num_tasks: int
        Number of tasks.
    num_classes: int
        Number of classes for classification.
    """

    def __init__(self, pool, head, task, num_tasks, num_classes):
        super().__init__()
        self.pool = pool
        self.head = head
        self.task = task
        self.num_tasks = num_tasks
        self.num_classes = num_classes

    def forward(self, data):
        """
        Forward pass for the GNN head module.

        Parameters
        ----------
        data: tuple
            A tuple containing the node representations and the input graph data.
            node_representation is a torch.Tensor created after passing input through the GNN layers.
            input_batch is the original input BatchGraphData.
        """
        node_representation, input_batch = data

        pooled = self.pool(node_representation, input_batch.graph_index)
        out = self.head(pooled)
        if self.task == "classification":
            out = torch.reshape(out, (-1, self.num_tasks, self.num_classes))
        return out


class GNNModular(ModularTorchModel):
    """
    Modular GNN which allows for easy swapping of GNN layers.

    Parameters
    ----------
    gnn_type: str
        The type of GNN layer to use. Must be one of "gin", "gcn", "graphsage", or "gat".
    num_layer: int
        The number of GNN layers to use.
    emb_dim: int
        The dimensionality of the node embeddings.
    num_tasks: int
        The number of tasks.
    graph_pooling: str
        The type of graph pooling to use. Must be one of "sum", "mean", "max", "attention" or "set2set".
    dropout: float, optional (default 0)
        The dropout probability.
    jump_knowledge: str, optional (default "last")
        The type of jump knowledge to use. [1] Must be one of "last", "sum", "max", "concat" or "none".
        "last": Use the node representation from the last GNN layer.
        "concat": Concatenate the node representations from all GNN layers.
        "max": Take the element-wise maximum of the node representations from all GNN layers.
        "sum": Take the element-wise sum of the node representations from all GNN layers.
    task: str, optional (default "regression")
        The type of task. Can be unsupervised tasks "edge_pred" or "node_pred" or supervised tasks like "regression" or "classification".

    Examples
    --------
    >>> import numpy as np
    >>> import deepchem as dc
    >>> from deepchem.feat.molecule_featurizers import SNAPFeaturizer
    >>> from deepchem.models.torch_models.gnn import GNNModular
    >>> featurizer = SNAPFeaturizer()
    >>> smiles = ["C1=CC=CC=C1", "C1=CC=CC=C1C=O", "C1=CC=CC=C1C(=O)O"]
    >>> features = featurizer.featurize(smiles)
    >>> dataset = dc.data.NumpyDataset(features, np.zeros(len(features)))
    >>> model = GNNModular(task="edge_pred")
    >>> loss = model.fit(dataset, nb_epoch=1)

    References
    ----------
    .. [1] Xu, K. et al. Representation Learning on Graphs with Jumping Knowledge Networks. Preprint at https://doi.org/10.48550/arXiv.1806.03536 (2018).
    .. [2] Hu, W. et al. Strategies for Pre-training Graph Neural Networks. Preprint at https://doi.org/10.48550/arXiv.1905.12265 (2020).
    """

    def __init__(self,
                 gnn_type: str = "gin",
                 num_layer: int = 3,
                 emb_dim: int = 64,
                 num_tasks: int = 1,
                 num_classes: int = 2,
                 graph_pooling: str = "attention",
                 dropout: int = 0,
                 jump_knowledge: str = "concat",
                 task: str = "edge_pred",
                 **kwargs):
        self.gnn_type = gnn_type
        self.num_layer = num_layer
        self.emb_dim = emb_dim

        self.num_tasks = num_tasks
        self.num_classes = num_classes
        if task == "classification":
            self.output_dim = num_classes * num_tasks
            self.criterion = SoftmaxCrossEntropy()._create_pytorch_loss()
        elif task == "regression":
            self.output_dim = num_tasks
            self.criterion = F.mse_loss
        elif task == "edge_pred":
            self.output_dim = num_tasks
            self.edge_pred_loss = EdgePredictionLoss()._create_pytorch_loss()
        elif task == "masking":
            pass

        self.graph_pooling = graph_pooling
        self.dropout = dropout
        self.jump_knowledge = jump_knowledge
        self.task = task

        self.components = self.build_components()
        self.model = self.build_model()
        super().__init__(self.model, self.components, **kwargs)

    def build_components(self):
        """
        Builds the components of the GNNModular model. It initializes the encoders, batch normalization layers, pooling layers, and head layers based on the provided configuration. The method returns a dictionary containing the following components:

        Components list, type and description:
        --------------------------------------
        atom_type_embedding: torch.nn.Embedding, an embedding layer for atom types.

        chirality_embedding: torch.nn.Embedding, an embedding layer for chirality tags.

        gconvs: torch_geometric.nn.conv.MessagePassing, a list of graph convolutional layers (encoders) based on the specified GNN type (GIN, GCN, or GAT).

        batch_norms: torch.nn.BatchNorm1d, a list of batch normalization layers corresponding to the encoders.

        pool: Union[function,torch_geometric.nn.aggr.Aggregation], a pooling layer based on the specified graph pooling type (sum, mean, max, attention, or set2set).

        head: nn.Linear, a linear layer for the head of the model.

        These components are then used to construct the GNN and GNN_head modules for the GNNModular model.
        """
        encoders = []
        batch_norms = []
        for layer in range(self.num_layer):
            if self.gnn_type == "gin":
                encoders.append(
                    GINEConv(
                        torch.nn.Linear(self.emb_dim, self.emb_dim),
                        edge_dim=2,  # bond type, bond direction
                        aggr="add"))
            else:
                raise ValueError("Only GIN is supported for now")
            # Relevent for future PRs
            # elif self.gnn_type == "gcn":
            #     encoders.append(GCNConv(self.emb_dim))
            # elif self.gnn_type == "gat":
            #     encoders.append(GATConv(self.emb_dim))
            batch_norms.append(torch.nn.BatchNorm1d(self.emb_dim))
        encoders = torch.nn.ModuleList(encoders)
        batch_norms = torch.nn.ModuleList(batch_norms)

        components = {
            'atom_type_embedding':
                torch.nn.Embedding(num_atom_type, self.emb_dim),
            'chirality_embedding':
                torch.nn.Embedding(num_chirality_tag, self.emb_dim),
            'gconvs':
                encoders,
            'batch_norms':
                batch_norms
        }
        self.gnn = GNN(components['atom_type_embedding'],
                       components['chirality_embedding'], components['gconvs'],
                       components['batch_norms'], self.dropout,
                       self.jump_knowledge)

        # for supervised tasks, add prediction head
        if self.task in ("regression", "classification"):
            if self.graph_pooling == "sum":
                pool = global_add_pool
            elif self.graph_pooling == "mean":
                pool = global_mean_pool
            elif self.graph_pooling == "max":
                pool = global_max_pool
            elif self.graph_pooling == "attention":
                if self.jump_knowledge == "concat":
                    pool = AttentionalAggregation(
                        gate_nn=torch.nn.Linear((self.num_layer + 1) *
                                                self.emb_dim, 1))
                else:
                    pool = AttentionalAggregation(
                        gate_nn=torch.nn.Linear(self.emb_dim, 1))
            elif self.graph_pooling == "set2set":
                set2setiter = 3
                if self.jump_knowledge == "concat":
                    pool = Set2Set((self.num_layer + 1) * self.emb_dim,
                                   set2setiter)
                else:
                    pool = Set2Set(self.emb_dim, processing_steps=set2setiter)

            if self.graph_pooling == "set2set":
                mult = 2
            else:
                mult = 1

            if self.jump_knowledge == "concat":
                head = torch.nn.Linear(
                    mult * (self.num_layer + 1) * self.emb_dim, self.output_dim)
            else:
                head = torch.nn.Linear(mult * self.emb_dim, self.output_dim)

            components.update({'pool': pool, 'head': head})

            self.gnn_head = GNNHead(components['pool'], components['head'],
                                    self.task, self.num_tasks, self.num_classes)
        return components

    def build_model(self):
        """
        Builds the appropriate model based on the specified task.

        For the edge prediction task, the model is simply the GNN module because it is an unsupervised task and does not require a prediction head.

        Supervised tasks such as node classification and graph regression require a prediction head, so the model is a sequential module consisting of the GNN module followed by the GNN_head module.
        """

        if self.task == "edge_pred":  # unsupervised task, does not need pred head
            return self.gnn
        elif self.task in ("regression", "classification"):
            return torch.nn.Sequential(self.gnn, self.gnn_head)
        else:
            raise ValueError(f"Task {self.task} is not supported.")

    def loss_func(self, inputs, labels, weights):
        """
        The loss function executed in the training loop, which is based on the specified task.
        """
        if self.task == "edge_pred":
            node_emb, inputs = self.model(inputs)
            loss = self.edge_pred_loss(node_emb, inputs)
        elif self.task == "regression":
            loss = self.regression_loss(inputs, labels)
        elif self.task == "classification":
            loss = self.classification_loss(inputs, labels)
        return (loss * weights).mean()

    def regression_loss(self, inputs, labels):
        out = self.model(inputs)
        reg_loss = self.criterion(out, labels)
        return reg_loss

    def classification_loss(self, inputs, labels):
        out = self.model(inputs)
        out = F.softmax(out, dim=2)
        class_loss = self.criterion(out, labels)
        return class_loss

    def _prepare_batch(self, batch):
        """
        Prepares the batch for the model by converting the GraphData numpy arrays to BatchedGraphData torch tensors and moving them to the device, then transforming the input to the appropriate format for the task.

        Parameters
        ----------
        batch: tuple
            A tuple containing the inputs, labels, and weights for the batch.

        Returns
        -------
        inputs: BatchGraphData
            The inputs for the batch, converted to a BatchGraphData object, moved to the device, and transformed to the appropriate format for the task.
        labels: torch.Tensor
            The labels for the batch, moved to the device.
        weights: torch.Tensor
            The weights for the batch, moved to the device.
        """
        inputs, labels, weights = batch
        inputs = BatchGraphData(inputs[0]).numpy_to_torch(self.device)
        if self.task == "edge_pred":
            inputs = negative_edge_sampler(inputs)

        _, labels, weights = super()._prepare_batch(([], labels, weights))

        if (len(labels) != 0) and (len(weights) != 0):
            labels = labels[0]
            weights = weights[0]

        return inputs, labels, weights

    def default_generator(
            self,
            dataset: Dataset,
            epochs: int = 1,
            mode: str = 'fit',
            deterministic: bool = True,
            pad_batches: bool = True) -> Iterable[Tuple[List, List, List]]:
        for epoch in range(epochs):
            for (X_b, y_b, w_b,
                 ids_b) in dataset.iterbatches(batch_size=self.batch_size,
                                               deterministic=deterministic,
                                               pad_batches=pad_batches):
                if self.task == 'classification' and y_b is not None:
                    y_b = to_one_hot(y_b.flatten(), self.num_classes).reshape(
                        -1, self.num_tasks, self.num_classes)
                yield ([X_b], [y_b], [w_b])


def negative_edge_sampler(data: BatchGraphData):
    """
    NegativeEdge is a function that adds negative edges to the input graph data. It randomly samples negative edges (edges that do not exist in the original graph) and adds them to the input graph data.
    The number of negative edges added is equal to half the number of edges in the original graph. This is useful for tasks like edge prediction, where the model needs to learn to differentiate between existing and non-existing edges.

    Parameters
    ----------
    data: dc.feat.graph_data.BatchGraphData
        The input graph data.

    Returns
    -------
    BatchGraphData
        A new BatchGraphData object with the additional attribute `negative_edge_index`.

    Example
    -------
    >>> import numpy as np
    >>> import torch
    >>> from deepchem.feat.graph_data import BatchGraphData, GraphData
    >>> from deepchem.models.torch_models.gnn import negative_edge_sampler
    >>> num_nodes_list, num_edge_list = [3, 4, 5], [2, 4, 5]
    >>> num_node_features, num_edge_features = 32, 32
    >>> edge_index_list = [
    ...     np.array([[0, 1], [1, 2]]),
    ...     np.array([[0, 1, 2, 3], [1, 2, 0, 2]]),
    ...     np.array([[0, 1, 2, 3, 4], [1, 2, 3, 4, 0]]),
    ... ]
    >>> graph_list = [
    ...     GraphData(node_features=np.random.random_sample(
    ...         (num_nodes_list[i], num_node_features)),
    ...               edge_index=edge_index_list[i],
    ...               edge_features=np.random.random_sample(
    ...                   (num_edge_list[i], num_edge_features)),
    ...               node_pos_features=None) for i in range(len(num_edge_list))
    ... ]
    >>> batched_graph = BatchGraphData(graph_list)
    >>> batched_graph = batched_graph.numpy_to_torch()
    >>> neg_sampled = negative_edge_sampler(batched_graph)
    """
    import torch

    num_nodes = data.num_nodes
    num_edges = data.num_edges

    edge_set = set([
        str(data.edge_index[0, i].cpu().item()) + "," +
        str(data.edge_index[1, i].cpu().item())
        for i in range(data.edge_index.shape[1])
    ])

    redandunt_sample = torch.randint(0, num_nodes, (2, 5 * num_edges))
    sampled_ind = []
    sampled_edge_set = set([])
    for i in range(5 * num_edges):
        node1 = redandunt_sample[0, i].cpu().item()
        node2 = redandunt_sample[1, i].cpu().item()
        edge_str = str(node1) + "," + str(node2)
        if edge_str not in edge_set and edge_str not in sampled_edge_set and not node1 == node2:
            sampled_edge_set.add(edge_str)
            sampled_ind.append(i)
        if len(sampled_ind) == num_edges / 2:
            break

    data.negative_edge_index = redandunt_sample[:, sampled_ind]  # type: ignore

    return data


class MaskEdge:
    def __init__(self, mask_rate):
        """
        Assume edge_attr is of the form:
        [w1, w2, w3, w4, w5, w6, w7, self_loop, mask]
        :param mask_rate: % of edges to be masked
        """
        self.mask_rate = mask_rate

    def __call__(self, data, masked_edge_indices=None):
        """

        :param data: pytorch geometric data object. Assume that the edge
        ordering is the default pytorch geometric ordering, where the two
        directions of a single edge occur in pairs.
        Eg. data.edge_index = tensor([[0, 1, 1, 2, 2, 3],
                                     [1, 0, 2, 1, 3, 2]])
        :param masked_edge_indices: If None, then randomly sample num_edges * mask_rate + 1
        number of edge indices. Otherwise should correspond to the 1st
        direction of an edge pair. ie all indices should be an even number
        :return: None, creates new attributes in the original data object:
        data.mask_edge_idx: indices of masked edges
        data.mask_edge_labels: corresponding ground truth edge feature for
        each masked edge
        data.edge_attr: modified in place: the edge features (
        both directions) that correspond to the masked edges have the masked
        edge feature
        """
        if masked_edge_indices == None:
            # sample x distinct edges to be masked, based on mask rate. But
            # will sample at least 1 edge
            num_edges = int(data.edge_index.size()[1] / 2)  # num unique edges
            sample_size = int(num_edges * self.mask_rate + 1)
            # during sampling, we only pick the 1st direction of a particular
            # edge pair
            masked_edge_indices = [2 * i for i in random.sample(range(
                num_edges), sample_size)]

        data.masked_edge_idx = torch.tensor(np.array(masked_edge_indices))

        # create ground truth edge features for the edges that correspond to
        # the masked indices
        mask_edge_labels_list = []
        for idx in masked_edge_indices:
            mask_edge_labels_list.append(data.edge_attr[idx].view(1, -1))
        data.mask_edge_label = torch.cat(mask_edge_labels_list, dim=0)

        # created new masked edge_attr, where both directions of the masked
        # edges have masked edge type. For message passing in gcn

        # append the 2nd direction of the masked edges
        all_masked_edge_indices = masked_edge_indices + [i + 1 for i in
                                                         masked_edge_indices]
        for idx in all_masked_edge_indices:
            data.edge_attr[idx] = torch.tensor(np.array([0, 0, 0, 0, 0,
                                                             0, 0, 0, 1]),
                                                      dtype=torch.float)

        return data<|MERGE_RESOLUTION|>--- conflicted
+++ resolved
@@ -96,16 +96,10 @@
             Batched graph data.
         """
 
-<<<<<<< HEAD
-        x = self.atom_type_embedding(data.node_features[:, 0].long(
-        )) + self.chirality_embedding(  # type: ignore
-            data.node_features[:, 1].long())  # type: ignore
-=======
         node_feats = data.node_features[:, 0].long()  # type: ignore
         chiral_feats = data.node_features[:, 1].long()  # type: ignore
         x = self.atom_type_embedding(node_feats) + self.chirality_embedding(
             chiral_feats)
->>>>>>> d6821387
 
         h_list = [x]
         for i, conv_layer in enumerate(self.gconv):
